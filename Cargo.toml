--- conflicted
+++ resolved
@@ -18,16 +18,6 @@
 uuid = { version = "0.8", features = ["serde", "v4"] }
 regex = "1.5.5"
 lazy_static = "1.4.0"
-<<<<<<< HEAD
-serde_bytes = "0.11.7"
-serde_repr = "0.1.9"
-apache-avro = "0.14.0"
-anyhow = "1.0.64"
-
-
-[dev-dependencies]
-proptest = "1.0"
-=======
 apache-avro = "0.14.0"
 serde_repr = "0.1"
 num-bigint = "0.4.3"
@@ -41,5 +31,4 @@
 
 [dev-dependencies]
 proptest = "1.0"
-tokio = "1.21.0"
->>>>>>> e868e787
+tokio = "1.21.0"